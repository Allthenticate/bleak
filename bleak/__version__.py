# -*- coding: utf-8 -*-

<<<<<<< HEAD
__version__ = "0.6.0a6"
=======
__version__ = "0.6.0"
>>>>>>> f6f5810b
<|MERGE_RESOLUTION|>--- conflicted
+++ resolved
@@ -1,7 +1,3 @@
 # -*- coding: utf-8 -*-
 
-<<<<<<< HEAD
-__version__ = "0.6.0a6"
-=======
-__version__ = "0.6.0"
->>>>>>> f6f5810b
+__version__ = "0.6.0"