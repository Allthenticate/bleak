import logging
import asyncio
import pathlib
from typing import Callable, Union, List

from bleak import get_reference_callback_format
from bleak.backends.device import BLEDevice
from bleak.backends.dotnet.utils import BleakDataReader
from bleak.exc import BleakError, BleakDotNetTaskError
from bleak.backends.scanner import BaseBleakScanner, AdvertisementData

# Import of Bleak CLR->UWP Bridge. It is not needed here, but it enables loading of Windows.Devices
from BleakBridge import Bridge  # noqa: F401

from Windows.Devices.Bluetooth.Advertisement import (
    BluetoothLEAdvertisementWatcher,
    BluetoothLEScanningMode,
    BluetoothLEAdvertisementType,
    BluetoothLEAdvertisementReceivedEventArgs,
    BluetoothLEAdvertisementWatcherStoppedEventArgs,
)
from Windows.Foundation import TypedEventHandler

logger = logging.getLogger(__name__)
_here = pathlib.Path(__file__).parent


def _format_bdaddr(a):
    return ":".join("{:02X}".format(x) for x in a.to_bytes(6, byteorder="big"))


def _format_event_args(e):
    try:
        return "{0}: {1}".format(
            _format_bdaddr(e.BluetoothAddress), e.Advertisement.LocalName or "Unknown"
        )
    except Exception:
        return e.BluetoothAddress


class BleakScannerDotNet(BaseBleakScanner):
    """The native Windows Bleak BLE Scanner.

    Implemented using `pythonnet <https://pythonnet.github.io/>`_, a package that provides an integration to
    the .NET Common Language Runtime (CLR). Therefore, much of the code below has a distinct C# feel.

    Keyword Args:

        scanning mode (str): Set to ``Passive`` to avoid the ``Active`` scanning mode.

        SignalStrengthFilter (``Windows.Devices.Bluetooth.BluetoothSignalStrengthFilter``): A
          BluetoothSignalStrengthFilter object used for configuration of Bluetooth LE advertisement
          filtering that uses signal strength-based filtering.

        AdvertisementFilter (``Windows.Devices.Bluetooth.Advertisement.BluetoothLEAdvertisementFilter``): A
          BluetoothLEAdvertisementFilter object used for configuration of Bluetooth LE advertisement
          filtering that uses payload section-based filtering.

    """

    def __init__(self, **kwargs):
        super(BleakScannerDotNet, self).__init__()

        self.watcher = None
        self._devices = {}
        self._scan_responses = {}

        self._callback = None

        self._received_token = None
        self._stopped_token = None

        if "scanning_mode" in kwargs and kwargs["scanning_mode"].lower() == "passive":
            self._scanning_mode = BluetoothLEScanningMode.Passive
        else:
            self._scanning_mode = BluetoothLEScanningMode.Active

        self._signal_strength_filter = kwargs.get("SignalStrengthFilter", None)
        self._advertisement_filter = kwargs.get("AdvertisementFilter", None)

    def _received_handler(self, sender, event_args):
        if sender == self.watcher:
            logger.debug("Received {0}.".format(_format_event_args(event_args)))
            if (
                event_args.AdvertisementType
                == BluetoothLEAdvertisementType.ScanResponse
            ):
                if event_args.BluetoothAddress not in self._scan_responses:
                    self._scan_responses[event_args.BluetoothAddress] = event_args
            else:
<<<<<<< HEAD
                if event_args.BluetoothAddress not in self._devices:
                    self._devices[event_args.BluetoothAddress] = event_args
        if self._callback is not None:
            # Get a "BLEDevice" from parse_event args
            temporary_device = self.parse_eventargs(event_args)
=======
                if e.BluetoothAddress not in self._devices:
                    self._devices[e.BluetoothAddress] = e

        if self._callback is not None:
            # Get a "BLEDevice" from parse_event args
            temporary_device = self.parse_eventargs(e)
>>>>>>> 6abe69bd

            # Use the BLEDevice to populate all the fields for the advertisement data to return
            advertisement_data = AdvertisementData(
                address=temporary_device.address,
                local_name=temporary_device.name,
                rssi=temporary_device.rssi,
                manufacturer_data=temporary_device.metadata["manufacturer_data"],
<<<<<<< HEAD
                service_data=event_args.Advertisement.GetSectionsByType(0x16),
                service_uuids=temporary_device.metadata["uuids"],
                platform_data=(sender, event_args)
=======
                service_data=e.Advertisement.GetSectionsByType(0x16),
                service_uuids=temporary_device.metadata["uuids"],
                platform_data=(sender, e)
>>>>>>> 6abe69bd
            )

            self._callback(advertisement_data)

    def AdvertisementWatcher_Stopped(self, sender, e):
        if sender == self.watcher:
            logger.debug(
                "{0} devices found. Watcher status: {1}.".format(
                    len(self._devices), self.watcher.Status
                )
            )

    async def start(self):
        self.watcher = BluetoothLEAdvertisementWatcher()
        self.watcher.ScanningMode = self._scanning_mode

        self._received_token = self.watcher.add_Received(
            TypedEventHandler[
                BluetoothLEAdvertisementWatcher,
                BluetoothLEAdvertisementReceivedEventArgs,
            ](self._received_handler)
        )
        self._stopped_token = self.watcher.add_Stopped(
            TypedEventHandler[
                BluetoothLEAdvertisementWatcher,
                BluetoothLEAdvertisementWatcherStoppedEventArgs,
            ](self._stopped_handler)
        )

        if self._signal_strength_filter is not None:
            self.watcher.SignalStrengthFilter = self._signal_strength_filter
        if self._advertisement_filter is not None:
            self.watcher.AdvertisementFilter = self._advertisement_filter

        self.watcher.Start()

    async def stop(self):
        self.watcher.Stop()

        if self._received_token:
            self.watcher.remove_Received(self._received_token)
            self._received_token = None
        if self._stopped_token:
            self.watcher.remove_Stopped(self._stopped_token)
            self._stopped_token = None

        self.watcher = None

    async def set_scanning_filter(self, **kwargs):
        """Set a scanning filter for the BleakScanner.

        Keyword Args:
          SignalStrengthFilter (``Windows.Devices.Bluetooth.BluetoothSignalStrengthFilter``): A
            BluetoothSignalStrengthFilter object used for configuration of Bluetooth
            LE advertisement filtering that uses signal strength-based filtering.
          AdvertisementFilter (Windows.Devices.Bluetooth.Advertisement.BluetoothLEAdvertisementFilter): A
            BluetoothLEAdvertisementFilter object used for configuration of Bluetooth LE
            advertisement filtering that uses payload section-based filtering.

        """
        if "SignalStrengthFilter" in kwargs:
            # TODO: Handle SignalStrengthFilter parameters
            self._signal_strength_filter = kwargs["SignalStrengthFilter"]
        if "AdvertisementFilter" in kwargs:
            # TODO: Handle AdvertisementFilter parameters
            self._advertisement_filter = kwargs["AdvertisementFilter"]

    async def get_discovered_devices(self) -> List[BLEDevice]:
        found = []
        for event_args in list(self._devices.values()):
            new_device = self.parse_eventargs(event_args)
            if (
                not new_device.name
                and event_args.BluetoothAddress in self._scan_responses
            ):
                new_device.name = self._scan_responses[
                    event_args.BluetoothAddress
                ].Advertisement.LocalName
            found.append(new_device)

        return found

    @staticmethod
    def parse_eventargs(event_args):
        bdaddr = _format_bdaddr(event_args.BluetoothAddress)
        uuids = []
        for u in event_args.Advertisement.ServiceUuids:
            uuids.append(u.ToString())
        data = {}
        for m in event_args.Advertisement.ManufacturerData:
            with BleakDataReader(m.Data) as reader:
                data[m.CompanyId] = reader.read()
        local_name = event_args.Advertisement.LocalName
        return BLEDevice(
            bdaddr, local_name, event_args, uuids=uuids, manufacturer_data=data
        )

    def register_detection_callback(self, callback: Callable):
        """Set a function to act as Received Event Handler.

        Documentation for the Event Handler:
        https://docs.microsoft.com/en-us/uwp/api/windows.devices.bluetooth.advertisement.bluetoothleadvertisementwatcher.received

        Args:
            callback: Function accepting two arguments:
             sender (``Windows.Devices.Bluetooth.AdvertisementBluetoothLEAdvertisementWatcher``) and
             eventargs (``Windows.Devices.Bluetooth.Advertisement.BluetoothLEAdvertisementReceivedEventArgs``)

        """
        self._callback = callback

    # Windows specific

    @property
    def status(self) -> int:
        """Get status of the Watcher.

        Returns:

            Aborted 4
            An error occurred during transition or scanning that stopped the watcher due to an error.

            Created 0
            The initial status of the watcher.

            Started 1
            The watcher is started.

            Stopped 3
            The watcher is stopped.

            Stopping 2
            The watcher stop command was issued.

        """
        return self.watcher.Status if self.watcher else None

    @classmethod
    async def find_device_by_address(
        cls, device_identifier: str, timeout: float = 10.0, **kwargs
    ) -> Union[BLEDevice, None]:
        """A convenience method for obtaining a ``BLEDevice`` object specified by Bluetooth address.

        Args:

            device_identifier (str): The Bluetooth address of the Bluetooth peripheral.

            timeout (float): Optional timeout to wait for detection of specified peripheral
              before giving up. Defaults to 10.0 seconds.

        Keyword Args:

          scanning mode (str): Set to ``Passive`` to avoid the ``Active`` scanning mode.

          SignalStrengthFilter (``Windows.Devices.Bluetooth.BluetoothSignalStrengthFilter``): A
            BluetoothSignalStrengthFilter object used for configuration of Bluetooth LE advertisement
            filtering that uses signal strength-based filtering.

          AdvertisementFilter (``Windows.Devices.Bluetooth.Advertisement.BluetoothLEAdvertisementFilter``): A
            BluetoothLEAdvertisementFilter object used for configuration of Bluetooth LE
            advertisement filtering that uses payload section-based filtering.

        Returns:

            The ``BLEDevice`` sought or ``None`` if not detected.

        """

        ulong_id = int(device_identifier.replace(":", ""), 16)
        loop = asyncio.get_event_loop()
        stop_scanning_event = asyncio.Event()
        scanner = cls(timeout=timeout)

        def stop_if_detected(advertisement_data: AdvertisementData):
            event_args = advertisement_data.platform_data[1]
            if event_args.BluetoothAddress == ulong_id:
                loop.call_soon_threadsafe(stop_scanning_event.set)

        return await scanner._find_device_by_address(
            device_identifier, stop_scanning_event, stop_if_detected, timeout
        )<|MERGE_RESOLUTION|>--- conflicted
+++ resolved
@@ -88,20 +88,11 @@
                 if event_args.BluetoothAddress not in self._scan_responses:
                     self._scan_responses[event_args.BluetoothAddress] = event_args
             else:
-<<<<<<< HEAD
                 if event_args.BluetoothAddress not in self._devices:
                     self._devices[event_args.BluetoothAddress] = event_args
         if self._callback is not None:
             # Get a "BLEDevice" from parse_event args
             temporary_device = self.parse_eventargs(event_args)
-=======
-                if e.BluetoothAddress not in self._devices:
-                    self._devices[e.BluetoothAddress] = e
-
-        if self._callback is not None:
-            # Get a "BLEDevice" from parse_event args
-            temporary_device = self.parse_eventargs(e)
->>>>>>> 6abe69bd
 
             # Use the BLEDevice to populate all the fields for the advertisement data to return
             advertisement_data = AdvertisementData(
@@ -109,15 +100,9 @@
                 local_name=temporary_device.name,
                 rssi=temporary_device.rssi,
                 manufacturer_data=temporary_device.metadata["manufacturer_data"],
-<<<<<<< HEAD
                 service_data=event_args.Advertisement.GetSectionsByType(0x16),
                 service_uuids=temporary_device.metadata["uuids"],
                 platform_data=(sender, event_args)
-=======
-                service_data=e.Advertisement.GetSectionsByType(0x16),
-                service_uuids=temporary_device.metadata["uuids"],
-                platform_data=(sender, e)
->>>>>>> 6abe69bd
             )
 
             self._callback(advertisement_data)
