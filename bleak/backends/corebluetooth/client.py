"""
BLE Client for CoreBluetooth on macOS

Created on 2019-06-26 by kevincar <kevincarrolldavis@gmail.com>
"""

import logging
import uuid
from typing import Callable, Any, Union
import asyncio

from Foundation import NSData, CBUUID
from CoreBluetooth import (
    CBCharacteristicWriteWithResponse,
    CBCharacteristicWriteWithoutResponse,
)

from bleak.backends.client import BaseBleakClient
from bleak.backends.corebluetooth.characteristic import (
    BleakGATTCharacteristicCoreBluetooth,
)
from bleak.backends.corebluetooth.descriptor import BleakGATTDescriptorCoreBluetooth
from bleak.backends.corebluetooth.scanner import BleakScannerCoreBluetooth
from bleak.backends.corebluetooth.service import BleakGATTServiceCoreBluetooth
from bleak.backends.corebluetooth.utils import cb_uuid_to_str
from bleak.backends.device import BLEDevice
from bleak.backends.service import BleakGATTServiceCollection
from bleak.backends.characteristic import BleakGATTCharacteristic

from bleak.exc import BleakError

logger = logging.getLogger(__name__)


class BleakClientCoreBluetooth(BaseBleakClient):
    """CoreBluetooth class interface for BleakClient

    Args:
        address_or_ble_device (`BLEDevice` or str): The Bluetooth address of the BLE peripheral to connect to or the `BLEDevice` object representing it.

    Keyword Args:
        timeout (float): Timeout for required ``BleakScanner.find_device_by_address`` call. Defaults to 10.0.

    """

    def __init__(self, address_or_ble_device: Union[BLEDevice, str], **kwargs):
        super(BleakClientCoreBluetooth, self).__init__(address_or_ble_device, **kwargs)

        if isinstance(address_or_ble_device, BLEDevice):
            self._device_info = address_or_ble_device.details
            self._central_manager_delegate = address_or_ble_device.metadata.get(
                "delegate"
            )
        else:
            self._device_info = None
            self._central_manager_delegate = None
        self._requester = None
        self._callbacks = {}
        self._services = None

    def __str__(self):
        return "BleakClientCoreBluetooth ({})".format(self.address)

    async def connect(self, **kwargs) -> bool:
        """Connect to a specified Peripheral

        Keyword Args:
            timeout (float): Timeout for required ``BleakScanner.find_device_by_address`` call. Defaults to 10.0.

        Returns:
            Boolean representing connection status.

        """
        timeout = kwargs.get("timeout", self._timeout)
        if self._device_info is None:
            device = await BleakScannerCoreBluetooth.find_device_by_address(
                self.address, timeout=timeout
            )

            if device:
                self._device_info = device.details
                self._central_manager_delegate = device.metadata.get("delegate")
            else:
                raise BleakError(
                    "Device with address {} was not found".format(self.address)
                )
        # self._device_info.manager() should return a CBCentralManager

        manager = self._central_manager_delegate
        logger.debug("CentralManagerDelegate  at {}".format(manager))
        logger.debug("Connecting to BLE device @ {}".format(self.address))
<<<<<<< HEAD
        await manager.connect_(self._device_info)
=======
        await manager.connect_(self._device_info, timeout=timeout)
>>>>>>> f3abb0f7
        manager.disconnected_callback = self._disconnected_callback_client

        # Now get services
        await self.get_services()

        return True

    def _disconnected_callback_client(self):
        """
        Callback for device disconnection. Bleak callback sends one argument as client. This is wrapper function
        that gets called from the CentralManager and call actual disconnected_callback by sending client as argument
        """
        logger.debug("Received disconnection callback...")

        if self._disconnected_callback is not None:
            self._disconnected_callback(self)

    async def disconnect(self) -> bool:
        """Disconnect from the peripheral device"""
        manager = self._central_manager_delegate
<<<<<<< HEAD
        if manager is None:
            return False
=======
>>>>>>> f3abb0f7
        await manager.disconnect()
        self.services = BleakGATTServiceCollection()
        # Ensure that `get_services` retrieves services again, rather than using the cached object
        self._services_resolved = False
        self._services = None
        return True

    async def is_connected(self) -> bool:
        """Checks for current active connection"""
        manager = self._central_manager_delegate
        return manager.isConnected

    async def pair(self, *args, **kwargs) -> bool:
        """Attempt to pair with a peripheral.

        .. note::

            This is not available on macOS since there is not explicit method to do a pairing, Instead the docs
            state that it "auto-pairs" when trying to read a characteristic that requires encryption, something
            Bleak cannot do apparently.

        Reference:

            - `Apple Docs <https://developer.apple.com/library/archive/documentation/NetworkingInternetWeb/Conceptual/CoreBluetooth_concepts/BestPracticesForSettingUpYourIOSDeviceAsAPeripheral/BestPracticesForSettingUpYourIOSDeviceAsAPeripheral.html#//apple_ref/doc/uid/TP40013257-CH5-SW1>`_
            - `Stack Overflow post #1 <https://stackoverflow.com/questions/25254932/can-you-pair-a-bluetooth-le-device-in-an-ios-app>`_
            - `Stack Overflow post #2 <https://stackoverflow.com/questions/47546690/ios-bluetooth-pairing-request-dialog-can-i-know-the-users-choice>`_

        Returns:
            Boolean regarding success of pairing.

        """
        raise NotImplementedError("Pairing is not available in Core Bluetooth.")

    async def unpair(self) -> bool:
        """

        Returns:

        """
        raise NotImplementedError("Pairing is not available in Core Bluetooth.")

    async def get_services(self) -> BleakGATTServiceCollection:
        """Get all services registered for this GATT server.

        Returns:
           A :py:class:`bleak.backends.service.BleakGATTServiceCollection` with this device's services tree.

        """
        if self._services is not None:
            return self.services

        logger.debug("Retrieving services...")
        manager = self._central_manager_delegate
        services = await manager.connected_peripheral_delegate.discoverServices()

        for service in services:
            serviceUUID = service.UUID().UUIDString()
            logger.debug(
                "Retrieving characteristics for service {}".format(serviceUUID)
            )
            characteristics = (
                await manager.connected_peripheral_delegate.discoverCharacteristics_(
                    service
                )
            )

            self.services.add_service(BleakGATTServiceCoreBluetooth(service))

            for characteristic in characteristics:
                cUUID = characteristic.UUID().UUIDString()
                logger.debug(
                    "Retrieving descriptors for characteristic {}".format(cUUID)
                )
                descriptors = (
                    await manager.connected_peripheral_delegate.discoverDescriptors_(
                        characteristic
                    )
                )

                self.services.add_characteristic(
                    BleakGATTCharacteristicCoreBluetooth(characteristic)
                )
                for descriptor in descriptors:
                    self.services.add_descriptor(
                        BleakGATTDescriptorCoreBluetooth(
                            descriptor,
                            cb_uuid_to_str(characteristic.UUID()),
                            int(characteristic.handle()),
                        )
                    )
        logger.debug("Services resolved for %s", str(self))
        self._services_resolved = True
        self._services = services
        return self.services

    async def read_gatt_char(
        self,
        char_specifier: Union[BleakGATTCharacteristic, int, str, uuid.UUID],
        use_cached=False,
        **kwargs
    ) -> bytearray:
        """Perform read operation on the specified GATT characteristic.

        Args:
            char_specifier (BleakGATTCharacteristic, int, str or UUID): The characteristic to read from,
                specified by either integer handle, UUID or directly by the
                BleakGATTCharacteristic object representing it.
            use_cached (bool): `False` forces macOS to read the value from the
                device again and not use its own cached value. Defaults to `False`.

        Returns:
            (bytearray) The read data.

        """
        manager = self._central_manager_delegate

        if not isinstance(char_specifier, BleakGATTCharacteristic):
            characteristic = self.services.get_characteristic(char_specifier)
        else:
            characteristic = char_specifier
        if not characteristic:
            raise BleakError("Characteristic {} was not found!".format(char_specifier))

        output = await manager.connected_peripheral_delegate.readCharacteristic_(
            characteristic.obj, use_cached=use_cached
        )
        value = bytearray(output)
        logger.debug("Read Characteristic {0} : {1}".format(characteristic.uuid, value))
        return value

    async def read_gatt_descriptor(
        self, handle: int, use_cached=False, **kwargs
    ) -> bytearray:
        """Perform read operation on the specified GATT descriptor.

        Args:
            handle (int): The handle of the descriptor to read from.
            use_cached (bool): `False` forces Windows to read the value from the
                device again and not use its own cached value. Defaults to `False`.

        Returns:
            (bytearray) The read data.
        """
        manager = self._central_manager_delegate

        descriptor = self.services.get_descriptor(handle)
        if not descriptor:
            raise BleakError("Descriptor {} was not found!".format(handle))

        output = await manager.connected_peripheral_delegate.readDescriptor_(
            descriptor.obj, use_cached=use_cached
        )
        if isinstance(
            output, str
        ):  # Sometimes a `pyobjc_unicode`or `__NSCFString` is returned and they can be used as regular Python strings.
            value = bytearray(output.encode("utf-8"))
        else:  # _NSInlineData
            value = bytearray(output)  # value.getBytes_length_(None, len(value))
        logger.debug("Read Descriptor {0} : {1}".format(handle, value))
        return value

    async def write_gatt_char(
        self,
        char_specifier: Union[BleakGATTCharacteristic, int, str, uuid.UUID],
        data: bytearray,
        response: bool = False,
    ) -> None:
        """Perform a write operation of the specified GATT characteristic.

        Args:
            char_specifier (BleakGATTCharacteristic, int, str or UUID): The characteristic to write
                to, specified by either integer handle, UUID or directly by the
                BleakGATTCharacteristic object representing it.
            data (bytes or bytearray): The data to send.
            response (bool): If write-with-response operation should be done. Defaults to `False`.

        """
        manager = self._central_manager_delegate

        if not isinstance(char_specifier, BleakGATTCharacteristic):
            characteristic = self.services.get_characteristic(char_specifier)
        else:
            characteristic = char_specifier
        if not characteristic:
            raise BleakError("Characteristic {} was not found!".format(char_specifier))

        value = NSData.alloc().initWithBytes_length_(data, len(data))
        success = (
            await manager.connected_peripheral_delegate.writeCharacteristic_value_type_(
                characteristic.obj,
                value,
                CBCharacteristicWriteWithResponse
                if response
                else CBCharacteristicWriteWithoutResponse,
            )
        )
        if success:
            logger.debug(
                "Write Characteristic {0} : {1}".format(characteristic.uuid, data)
            )
        else:
            raise BleakError(
                "Could not write value {0} to characteristic {1}: {2}".format(
                    data, characteristic.uuid, success
                )
            )

    async def write_gatt_descriptor(self, handle: int, data: bytearray) -> None:
        """Perform a write operation on the specified GATT descriptor.

        Args:
            handle (int): The handle of the descriptor to read from.
            data (bytes or bytearray): The data to send.

        """
        manager = self._central_manager_delegate

        descriptor = self.services.get_descriptor(handle)
        if not descriptor:
            raise BleakError("Descriptor {} was not found!".format(handle))

        value = NSData.alloc().initWithBytes_length_(data, len(data))
        success = await manager.connected_peripheral_delegate.writeDescriptor_value_(
            descriptor.obj, value
        )
        if success:
            logger.debug("Write Descriptor {0} : {1}".format(handle, data))
        else:
            raise BleakError(
                "Could not write value {0} to descriptor {1}: {2}".format(
                    data, descriptor.uuid, success
                )
            )

    async def start_notify(
        self,
        char_specifier: Union[BleakGATTCharacteristic, int, str, uuid.UUID],
        callback: Callable[[int, bytearray], None],
        **kwargs
    ) -> None:
        """Activate notifications/indications on a characteristic.

        Callbacks must accept two inputs. The first will be a integer handle of the characteristic generating the
        data and the second will be a ``bytearray`` containing the data sent from the connected server.

        .. code-block:: python

            def callback(sender: int, data: bytearray):
                print(f"{sender}: {data}")
            client.start_notify(char_uuid, callback)

        Args:
            char_specifier (BleakGATTCharacteristic, int, str or UUID): The characteristic to activate
                notifications/indications on a characteristic, specified by either integer handle,
                UUID or directly by the BleakGATTCharacteristic object representing it.
            callback (function): The function to be called on notification.

        """
        manager = self._central_manager_delegate

        if not isinstance(char_specifier, BleakGATTCharacteristic):
            characteristic = self.services.get_characteristic(char_specifier)
        else:
            characteristic = char_specifier
        if not characteristic:
            raise BleakError("Characteristic {0} not found!".format(char_specifier))

        success = await manager.connected_peripheral_delegate.startNotify_cb_(
            characteristic.obj, callback
        )
        if not success:
            raise BleakError(
                "Could not start notify on {0}: {1}".format(
                    characteristic.uuid, success
                )
            )

    async def stop_notify(
        self, char_specifier: Union[BleakGATTCharacteristic, int, str, uuid.UUID]
    ) -> None:
        """Deactivate notification/indication on a specified characteristic.

        Args:
            char_specifier (BleakGATTCharacteristic, int, str or UUID): The characteristic to deactivate
                notification/indication on, specified by either integer handle, UUID or
                directly by the BleakGATTCharacteristic object representing it.


        """
        manager = self._central_manager_delegate

        if not isinstance(char_specifier, BleakGATTCharacteristic):
            characteristic = self.services.get_characteristic(char_specifier)
        else:
            characteristic = char_specifier
        if not characteristic:
            raise BleakError("Characteristic {} not found!".format(char_specifier))

        success = await manager.connected_peripheral_delegate.stopNotify_(
            characteristic.obj
        )
        if not success:
            raise BleakError(
                "Could not stop notify on {0}: {1}".format(characteristic.uuid, success)
            )

    async def get_rssi(self) -> int:
        """To get RSSI value in dBm of the connected Peripheral"""

        self._device_info.readRSSI()
        manager = self._central_manager_delegate
        RSSI = manager.connected_peripheral.RSSI()
        for i in range(20):  # First time takes a little otherwise returns None
            RSSI = manager.connected_peripheral.RSSI()
            if not RSSI:
                await asyncio.sleep(0.1)
            else:
                return int(RSSI)

        if not RSSI:
            return None<|MERGE_RESOLUTION|>--- conflicted
+++ resolved
@@ -22,7 +22,6 @@
 from bleak.backends.corebluetooth.descriptor import BleakGATTDescriptorCoreBluetooth
 from bleak.backends.corebluetooth.scanner import BleakScannerCoreBluetooth
 from bleak.backends.corebluetooth.service import BleakGATTServiceCoreBluetooth
-from bleak.backends.corebluetooth.utils import cb_uuid_to_str
 from bleak.backends.device import BLEDevice
 from bleak.backends.service import BleakGATTServiceCollection
 from bleak.backends.characteristic import BleakGATTCharacteristic
@@ -48,9 +47,6 @@
 
         if isinstance(address_or_ble_device, BLEDevice):
             self._device_info = address_or_ble_device.details
-            self._central_manager_delegate = address_or_ble_device.metadata.get(
-                "delegate"
-            )
         else:
             self._device_info = None
             self._central_manager_delegate = None
@@ -89,11 +85,7 @@
         manager = self._central_manager_delegate
         logger.debug("CentralManagerDelegate  at {}".format(manager))
         logger.debug("Connecting to BLE device @ {}".format(self.address))
-<<<<<<< HEAD
-        await manager.connect_(self._device_info)
-=======
         await manager.connect_(self._device_info, timeout=timeout)
->>>>>>> f3abb0f7
         manager.disconnected_callback = self._disconnected_callback_client
 
         # Now get services
@@ -114,11 +106,8 @@
     async def disconnect(self) -> bool:
         """Disconnect from the peripheral device"""
         manager = self._central_manager_delegate
-<<<<<<< HEAD
         if manager is None:
             return False
-=======
->>>>>>> f3abb0f7
         await manager.disconnect()
         self.services = BleakGATTServiceCollection()
         # Ensure that `get_services` retrieves services again, rather than using the cached object
